--- conflicted
+++ resolved
@@ -13,12 +13,8 @@
 import { LuEllipsis, LuTrash } from "react-icons/lu";
 import { TbHanger } from "react-icons/tb";
 import GenericConfirmDialog from "@/components/modals/generic-confirm-dialog";
-<<<<<<< HEAD
+import ManageSkinModal from "@/components/modals/manage-skin-modal";
 import { useData } from "@/contexts/data";
-=======
-import ManageSkinModal from "@/components/modals/manage-skin-modal";
-import { useData, useDataDispatch } from "@/contexts/data";
->>>>>>> 670edf1a
 import { useToast } from "@/contexts/toast";
 import { Player } from "@/models/account";
 import { AccountService } from "@/services/account";
@@ -39,18 +35,12 @@
     onOpen: onDeleteOpen,
     onClose: onDeleteClose,
   } = useDisclosure();
-<<<<<<< HEAD
-  const { getPlayerList, getSelectedPlayer } = useData();
-  const toast = useToast();
-=======
   const {
     isOpen: isManageSkinModalOpen,
     onOpen: onManageSkinModalOpen,
     onClose: onManageSkinModalClose,
   } = useDisclosure();
-  const { selectedPlayer } = useData();
-  const { setPlayerList, setSelectedPlayer } = useDataDispatch();
->>>>>>> 670edf1a
+  const { getPlayerList, getSelectedPlayer } = useData();
 
   const handleDelete = () => {
     AccountService.deletePlayer(player.uuid).then((response) => {
