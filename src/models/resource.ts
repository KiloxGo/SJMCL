--- conflicted
+++ resolved
@@ -57,14 +57,4 @@
   loaderType: ModLoaderType.Unknown,
   version: "",
   stable: true,
-<<<<<<< HEAD
-};
-=======
-};
-
-export interface ModLoader {
-  loaderType: ModLoaderType;
-  version: string;
-  branch?: string; // Optional branch name for mod loaders like Forge
-}
->>>>>>> 9d109946
+};