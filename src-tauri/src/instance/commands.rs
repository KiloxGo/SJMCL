use super::{
  super::utils::fs::{
    copy_whole_dir, generate_unique_filename, get_files_with_regex, get_subdirectories,
  },
  helpers::{
    game_version::get_major_game_version,
    misc::{
      get_instance_game_config, get_instance_subdir_path_by_id, refresh_and_update_instances,
      unify_instance_name,
    },
    mods::common::{get_mod_info_from_dir, get_mod_info_from_jar},
    resourcepack::{load_resourcepack_from_dir, load_resourcepack_from_zip},
    server::{load_servers_info_from_path, query_server_status},
    world::{level_data_to_world_info, load_level_data_from_path},
  },
  models::{
    misc::{
      GameServerInfo, Instance, InstanceError, InstanceSubdirType, InstanceSummary, LocalModInfo,
      ModLoaderType, ResourcePackInfo, SchematicInfo, ScreenshotInfo, ShaderPackInfo,
    },
    world::{base::WorldInfo, level::LevelData},
  },
};
use crate::{
  error::SJMCLResult,
  instance::{
    helpers::{
<<<<<<< HEAD
      client_json::{replace_libraries, McClientInfo},
      misc::get_instance_subdir_paths,
      mod_loader::install_mod_loader,
=======
      client_json::McClientInfo,
      misc::get_instance_subdir_paths,
      mod_loader::{execute_processors, install_mod_loader},
      mods::forge::InstallProfile,
>>>>>>> 4db34c67
    },
    models::misc::{AssetIndex, ModLoader},
  },
  launch::helpers::file_validator::{get_invalid_assets, get_invalid_library_files},
  launcher_config::{
    helpers::misc::get_global_game_config,
    models::{GameConfig, GameDirectory, LauncherConfig},
  },
  partial::{PartialError, PartialUpdate},
  resource::{
    helpers::misc::get_source_priority_list,
    models::{GameClientResourceInfo, ModLoaderResourceInfo},
  },
  storage::{load_json_async, Storage},
  tasks::{commands::schedule_progressive_task_group, download::DownloadParam, PTaskParam},
  utils::{fs::create_url_shortcut, image::ImageWrapper},
};
use lazy_static::lazy_static;
use regex::{Regex, RegexBuilder};
use std::collections::HashMap;
use std::fs;
use std::path::{Path, PathBuf};
use std::{sync::Mutex, time::SystemTime};
use tauri::{AppHandle, Manager};
use tauri_plugin_http::reqwest;
use tokio;
use url::Url;
use zip::read::ZipArchive;

#[tauri::command]
pub async fn retrieve_instance_list(app: AppHandle) -> SJMCLResult<Vec<InstanceSummary>> {
  refresh_and_update_instances(&app).await; // firstly refresh and update
  let binding = app.state::<Mutex<HashMap<String, Instance>>>();
  let instances = binding.lock().unwrap().clone();
  let mut summary_list = Vec::new();
  let global_version_isolation = get_global_game_config(&app).version_isolation;
  for (id, instance) in instances.iter() {
    // same as get_game_config(), but mannually here
    let is_version_isolated =
      if instance.use_spec_game_config && instance.spec_game_config.is_some() {
        instance
          .spec_game_config
          .as_ref()
          .unwrap()
          .version_isolation
      } else {
        global_version_isolation
      };

    summary_list.push(InstanceSummary {
      id: id.clone(),
      name: instance.name.clone(),
      description: instance.description.clone(),
      icon_src: instance.icon_src.clone(),
      starred: instance.starred,
      play_time: instance.play_time,
      version: instance.version.clone(),
      major_version: get_major_game_version(&app, &instance.version).await,
      version_path: instance.version_path.clone(),
      mod_loader: instance.mod_loader.clone(),
      use_spec_game_config: instance.use_spec_game_config,
      is_version_isolated,
    });
  }
  Ok(summary_list)
}

#[tauri::command]
pub async fn update_instance_config(
  app: AppHandle,
  instance_id: String,
  key_path: String,
  value: String,
) -> SJMCLResult<()> {
  let instance = {
    let binding = app.state::<Mutex<HashMap<String, Instance>>>();
    let mut state = binding.lock().unwrap();
    let instance = state
      .get_mut(&instance_id)
      .ok_or(InstanceError::InstanceNotFoundByID)?;
    let key_path = {
      let mut snake = String::new();
      for (i, ch) in key_path.char_indices() {
        if i > 0 && ch.is_uppercase() {
          snake.push('_');
        }
        snake.push(ch.to_ascii_lowercase());
      }
      snake
    };
    // PartialUpdate not support Option<T> yet
    if key_path == "description" {
      instance.description = serde_json::from_str::<String>(&value).unwrap_or(value);
    } else if key_path == "icon_src" {
      instance.icon_src = serde_json::from_str::<String>(&value).unwrap_or(value);
    } else if key_path == "starred" {
      instance.starred = value.parse::<bool>()?;
    } else if key_path == "use_spec_game_config" {
      let value = value.parse::<bool>()?;
      instance.use_spec_game_config = value;
      if value && instance.spec_game_config.is_none() {
        instance.spec_game_config = Some(get_global_game_config(&app));
      }
    } else if key_path.starts_with("spec_game_config.") {
      let key = key_path.split_at("spec_game_config.".len()).1;
      let game_config = instance.spec_game_config.as_mut().unwrap();
      game_config.update(key, &value)?;
    } else {
      return Err(PartialError::NotFound.into());
    }
    instance.clone()
  };
  instance.save_json_cfg().await?;
  Ok(())
}

#[tauri::command]
pub fn retrieve_instance_game_config(
  app: AppHandle,
  instance_id: String,
) -> SJMCLResult<GameConfig> {
  let binding = app.state::<Mutex<HashMap<String, Instance>>>();
  let state = binding.lock().unwrap();
  let instance = state
    .get(&instance_id)
    .ok_or(InstanceError::InstanceNotFoundByID)?;

  Ok(get_instance_game_config(&app, instance))
}

#[tauri::command]
pub async fn reset_instance_game_config(app: AppHandle, instance_id: String) -> SJMCLResult<()> {
  let instance = {
    let binding = app.state::<Mutex<HashMap<String, Instance>>>();
    let mut state = binding.lock().unwrap();
    let instance = state
      .get_mut(&instance_id)
      .ok_or(InstanceError::InstanceNotFoundByID)?;
    instance.spec_game_config = Some(get_global_game_config(&app));
    instance.clone()
  };
  instance.save_json_cfg().await?;
  Ok(())
}

#[tauri::command]
pub fn retrieve_instance_subdir_path(
  app: AppHandle,
  instance_id: String,
  dir_type: InstanceSubdirType,
) -> SJMCLResult<PathBuf> {
  match get_instance_subdir_path_by_id(&app, &instance_id, &dir_type) {
    Some(path) => Ok(path),
    None => Err(InstanceError::InstanceNotFoundByID.into()),
  }
}

#[tauri::command]
pub fn delete_instance(app: AppHandle, instance_id: String) -> SJMCLResult<()> {
  let instance_binding = app.state::<Mutex<HashMap<String, Instance>>>();
  let instance_state = instance_binding.lock().unwrap();

  let config_binding = app.state::<Mutex<LauncherConfig>>();
  let mut config_state = config_binding.lock()?;

  let instance = instance_state
    .get(&instance_id)
    .ok_or(InstanceError::InstanceNotFoundByID)?;

  let version_path = &instance.version_path;
  let path = Path::new(version_path);

  if path.exists() {
    fs::remove_dir_all(path)?;
  }
  // not update state here. if send success to frontend, it will call retrieve_instance_list and update state there.

  if config_state.states.shared.selected_instance_id == instance_id {
    config_state.partial_update(
      &app,
      "states.shared.selected_instance_id",
      &serde_json::to_string(
        &instance_state
          .keys()
          .next()
          .cloned()
          .unwrap_or_else(|| "".to_string()),
      )
      .unwrap_or_default(),
    )?;
    config_state.save()?;
  }
  Ok(())
}

#[tauri::command]
pub async fn rename_instance(
  app: AppHandle,
  instance_id: String,
  new_name: String,
) -> SJMCLResult<PathBuf> {
  let binding = app.state::<Mutex<HashMap<String, Instance>>>();
  let mut state = binding.lock().unwrap();
  let instance = match state.get_mut(&instance_id) {
    Some(x) => x,
    None => return Err(InstanceError::InstanceNotFoundByID.into()),
  };
  let new_path = unify_instance_name(&instance.version_path, &new_name)?;

  instance.version_path = new_path.clone();
  instance.name = new_name;
  Ok(new_path)
}

#[tauri::command]
pub fn copy_resource_to_instances(
  app: AppHandle,
  src_file_path: String,
  tgt_inst_ids: Vec<String>,
  tgt_dir_type: InstanceSubdirType,
  decompress: bool,
) -> SJMCLResult<()> {
  let src_path = Path::new(&src_file_path);

  if src_path.is_file() {
    let file_name = src_path
      .file_name()
      .ok_or(InstanceError::InvalidSourcePath)?;

    for tgt_inst_id in tgt_inst_ids {
      let tgt_path = match get_instance_subdir_path_by_id(&app, &tgt_inst_id, &tgt_dir_type) {
        Some(path) => path,
        None => return Err(InstanceError::InstanceNotFoundByID.into()),
      };

      if !tgt_path.exists() {
        fs::create_dir_all(&tgt_path).map_err(|_| InstanceError::FolderCreationFailed)?;
      }

      if decompress {
        let base_name = src_path
          .extension()
          .and_then(|ext| if ext == "zip" { Some(()) } else { None })
          .and_then(|_| Path::new(file_name).file_stem())
          .unwrap_or(file_name);
        let dest_path = generate_unique_filename(&tgt_path, base_name);

        // extract zip
        let file = fs::File::open(src_path).map_err(|_| InstanceError::ZipFileProcessFailed)?;
        let mut archive = ZipArchive::new(file).map_err(|_| InstanceError::ZipFileProcessFailed)?;

        fs::create_dir_all(&dest_path).map_err(|_| InstanceError::FolderCreationFailed)?;

        archive
          .extract(&dest_path)
          .map_err(|_| InstanceError::ZipFileProcessFailed)?;
      } else {
        let dest_path = generate_unique_filename(&tgt_path, file_name);
        fs::copy(&src_file_path, &dest_path).map_err(|_| InstanceError::FileCopyFailed)?;
      }
    }
  } else if src_path.is_dir() {
    for tgt_inst_id in tgt_inst_ids {
      let tgt_path = match get_instance_subdir_path_by_id(&app, &tgt_inst_id, &tgt_dir_type) {
        Some(path) => path,
        None => return Err(InstanceError::InstanceNotFoundByID.into()),
      };

      if !tgt_path.exists() {
        fs::create_dir_all(&tgt_path).map_err(|_| InstanceError::FolderCreationFailed)?;
      }

      let dest_path = generate_unique_filename(&tgt_path, src_path.file_name().unwrap());
      copy_whole_dir(src_path, &dest_path).map_err(|_| InstanceError::FileCopyFailed)?;
    }
  } else {
    return Err(InstanceError::InvalidSourcePath.into());
  }
  Ok(())
}

#[tauri::command]
pub fn move_resource_to_instance(
  app: AppHandle,
  src_file_path: String,
  tgt_inst_id: String,
  tgt_dir_type: InstanceSubdirType,
) -> SJMCLResult<()> {
  let tgt_path = match get_instance_subdir_path_by_id(&app, &tgt_inst_id, &tgt_dir_type) {
    Some(path) => path,
    None => return Err(InstanceError::InstanceNotFoundByID.into()),
  };

  let src_path = Path::new(&src_file_path);
  if !src_path.is_dir() && !src_path.is_file() {
    return Err(InstanceError::InvalidSourcePath.into());
  }

  let file_name = src_path
    .file_name()
    .ok_or(InstanceError::InvalidSourcePath)?;

  if !tgt_path.exists() {
    fs::create_dir_all(&tgt_path).map_err(|_| InstanceError::FolderCreationFailed)?;
  }

  let dest_path = generate_unique_filename(&tgt_path, file_name);
  fs::rename(&src_file_path, &dest_path).map_err(|_| InstanceError::FileMoveFailed)?;
  Ok(())
}

#[tauri::command]
pub async fn retrieve_world_list(
  app: AppHandle,
  instance_id: String,
) -> SJMCLResult<Vec<WorldInfo>> {
  let worlds_dir =
    match get_instance_subdir_path_by_id(&app, &instance_id, &InstanceSubdirType::Saves) {
      Some(path) => path,
      None => return Ok(Vec::new()),
    };

  let world_dirs = match get_subdirectories(worlds_dir) {
    Ok(val) => val,
    Err(_) => return Ok(Vec::new()), // if dir not exists, no need to error
  };

  let mut world_list: Vec<WorldInfo> = Vec::new();
  for path in world_dirs {
    let name = path.file_name().unwrap().to_str().unwrap();
    let icon_path = path.join("icon.png");
    let nbt_path = path.join("level.dat");
    if let Ok(level_data) = load_level_data_from_path(&nbt_path).await {
      let (last_played, difficulty, gamemode) = level_data_to_world_info(&level_data)?;
      world_list.push(WorldInfo {
        name: name.to_string(),
        last_played_at: last_played,
        difficulty: difficulty.to_string(),
        gamemode: gamemode.to_string(),
        icon_src: icon_path,
        dir_path: path,
      });
    }
  }
  Ok(world_list)
}

#[tauri::command]
pub async fn retrieve_game_server_list(
  app: AppHandle,
  instance_id: String,
  query_online: bool,
) -> SJMCLResult<Vec<GameServerInfo>> {
  // query_online is false, return local data from nbt (servers.dat)
  let mut game_servers: Vec<GameServerInfo> = Vec::new();
  let game_root_dir =
    match get_instance_subdir_path_by_id(&app, &instance_id, &InstanceSubdirType::Root) {
      Some(path) => path,
      None => return Ok(Vec::new()),
    };

  let nbt_path = game_root_dir.join("servers.dat");
  let servers = match load_servers_info_from_path(&nbt_path).await {
    Ok(servers) => servers,
    Err(_) => return Err(InstanceError::ServerNbtReadError.into()),
  };
  for server in servers {
    game_servers.push(GameServerInfo {
      ip: server.ip,
      name: server.name,
      icon_src: server.icon.unwrap_or_default(),
      is_queried: false,
      players_max: 0,
      players_online: 0,
      online: false,
    });
  }

  // query_online is true, amend query and return player count and online status
  if query_online {
    let query_tasks = game_servers.clone().into_iter().map(|mut server| {
      tokio::spawn({
        async move {
          match query_server_status(&server.ip).await {
            Ok(query_result) => {
              server.is_queried = true;
              server.players_online = query_result.players.online as usize;
              server.players_max = query_result.players.max as usize;
              server.online = query_result.online;
              server.icon_src = query_result.favicon.unwrap_or_default();
            }
            Err(_) => {
              server.is_queried = false;
            }
          }
          server
        }
      })
    });
    let mut updated_servers = Vec::new();
    for (prev, query) in game_servers.into_iter().zip(query_tasks) {
      if let Ok(updated_server) = query.await {
        updated_servers.push(updated_server);
      } else {
        updated_servers.push(prev); // query error, use local data
      }
    }
    game_servers = updated_servers;
  }
  Ok(game_servers)
}

#[tauri::command]
pub async fn retrieve_local_mod_list(
  app: AppHandle,
  instance_id: String,
) -> SJMCLResult<Vec<LocalModInfo>> {
  let mods_dir = match get_instance_subdir_path_by_id(&app, &instance_id, &InstanceSubdirType::Mods)
  {
    Some(path) => path,
    None => return Ok(Vec::new()),
  };

  let valid_extensions = RegexBuilder::new(r"\.(jar|zip)(\.disabled)*$")
    .case_insensitive(true)
    .build()
    .unwrap();

  let mod_paths = get_files_with_regex(&mods_dir, &valid_extensions).unwrap_or_default();
  let mut tasks = Vec::new();
  for path in mod_paths {
    let task = tokio::spawn(async move { get_mod_info_from_jar(&path).await.ok() });
    tasks.push(task);
  }
  let mod_paths = get_subdirectories(&mods_dir).unwrap_or_default();
  for path in mod_paths {
    let task = tokio::spawn(async move { get_mod_info_from_dir(&path).await.ok() });
    tasks.push(task);
  }
  let mut mod_infos = Vec::new();
  for task in tasks {
    if let Ok(Some(mod_info)) = task.await {
      mod_infos.push(mod_info);
    }
  }

  // check potential incompatibility
  let binding = app.state::<Mutex<HashMap<String, Instance>>>();
  let state = binding.lock().unwrap();
  let instance = state
    .get(&instance_id)
    .ok_or(InstanceError::InstanceNotFoundByID)?;

  mod_infos.iter_mut().for_each(|mod_info| {
    mod_info.potential_incompatibility = instance.mod_loader.loader_type != ModLoaderType::Unknown
      && mod_info.loader_type != instance.mod_loader.loader_type;
  });

  // sort by name (and version)
  mod_infos.sort();

  Ok(mod_infos)
}

#[tauri::command]
pub async fn retrieve_resource_pack_list(
  app: AppHandle,
  instance_id: String,
) -> SJMCLResult<Vec<ResourcePackInfo>> {
  // Get the resource packs list based on the instance
  let resource_packs_dir =
    match get_instance_subdir_path_by_id(&app, &instance_id, &InstanceSubdirType::ResourcePacks) {
      Some(path) => path,
      None => return Ok(Vec::new()),
    };
  let mut info_list: Vec<ResourcePackInfo> = Vec::new();

  let valid_extensions = RegexBuilder::new(r"\.zip$")
    .case_insensitive(true)
    .build()
    .unwrap();

  for path in get_files_with_regex(&resource_packs_dir, &valid_extensions).unwrap_or(vec![]) {
    if let Ok((description, icon_src)) = load_resourcepack_from_zip(&path) {
      let name = match path.file_stem() {
        Some(stem) => stem.to_string_lossy().to_string(),
        None => String::new(),
      };
      info_list.push(ResourcePackInfo {
        name,
        description,
        icon_src: icon_src.map(ImageWrapper::from),
        file_path: path.clone(),
      });
    }
  }

  for path in get_subdirectories(&resource_packs_dir).unwrap_or(vec![]) {
    if let Ok((description, icon_src)) = load_resourcepack_from_dir(&path).await {
      let name = match path.file_stem() {
        Some(stem) => stem.to_string_lossy().to_string(),
        None => String::new(),
      };
      info_list.push(ResourcePackInfo {
        name,
        description,
        icon_src: icon_src.map(ImageWrapper::from),
        file_path: path.clone(),
      });
    }
  }
  Ok(info_list)
}

#[tauri::command]
pub async fn retrieve_server_resource_pack_list(
  app: AppHandle,
  instance_id: String,
) -> SJMCLResult<Vec<ResourcePackInfo>> {
  let resource_packs_dir = match get_instance_subdir_path_by_id(
    &app,
    &instance_id,
    &InstanceSubdirType::ServerResourcePacks,
  ) {
    Some(path) => path,
    None => return Ok(Vec::new()),
  };
  let mut info_list: Vec<ResourcePackInfo> = Vec::new();

  let valid_extensions = RegexBuilder::new(r".*")
    .case_insensitive(true)
    .build()
    .unwrap();

  for path in get_files_with_regex(&resource_packs_dir, &valid_extensions).unwrap_or(vec![]) {
    if let Ok((description, icon_src)) = load_resourcepack_from_zip(&path) {
      let name = match path.file_stem() {
        Some(stem) => stem.to_string_lossy().to_string(),
        None => String::new(),
      };
      info_list.push(ResourcePackInfo {
        name,
        description,
        icon_src: icon_src.map(ImageWrapper::from),
        file_path: path.clone(),
      });
    }
  }

  for path in get_subdirectories(&resource_packs_dir).unwrap_or(vec![]) {
    if let Ok((description, icon_src)) = load_resourcepack_from_dir(&path).await {
      let name = match path.file_stem() {
        Some(stem) => stem.to_string_lossy().to_string(),
        None => String::new(),
      };

      info_list.push(ResourcePackInfo {
        name,
        description,
        icon_src: icon_src.map(ImageWrapper::from),
        file_path: path.clone(),
      });
    }
  }
  Ok(info_list)
}

#[tauri::command]
pub fn retrieve_schematic_list(
  app: AppHandle,
  instance_id: String,
) -> SJMCLResult<Vec<SchematicInfo>> {
  let schematics_dir =
    match get_instance_subdir_path_by_id(&app, &instance_id, &InstanceSubdirType::Schematics) {
      Some(path) => path,
      None => return Ok(Vec::new()),
    };

  if !schematics_dir.exists() {
    return Ok(Vec::new());
  }
  let valid_extensions = RegexBuilder::new(r"\.(litematic|schematic)$")
    .case_insensitive(true)
    .build()
    .unwrap();
  let mut schematic_list = Vec::new();
  for schematic_path in get_files_with_regex(schematics_dir.as_path(), &valid_extensions)? {
    schematic_list.push(SchematicInfo {
      name: schematic_path
        .file_stem()
        .unwrap()
        .to_string_lossy()
        .to_string(),
      file_path: schematic_path,
    });
  }

  Ok(schematic_list)
}

#[tauri::command]
pub fn retrieve_shader_pack_list(
  app: AppHandle,
  instance_id: String,
) -> SJMCLResult<Vec<ShaderPackInfo>> {
  // Get the shaderpacks directory based on the instance
  let shaderpacks_dir =
    match get_instance_subdir_path_by_id(&app, &instance_id, &InstanceSubdirType::ShaderPacks) {
      Some(path) => path,
      None => return Ok(Vec::new()),
    };

  if !shaderpacks_dir.exists() {
    return Ok(Vec::new());
  }

  let valid_extensions = RegexBuilder::new(r"\.zip$")
    .case_insensitive(true)
    .build()
    .unwrap();
  let mut shaderpack_list = Vec::new();
  for path in get_files_with_regex(shaderpacks_dir, &valid_extensions)? {
    shaderpack_list.push(ShaderPackInfo {
      file_name: path.file_stem().unwrap().to_string_lossy().to_string(),
      file_path: path,
    });
  }

  Ok(shaderpack_list)
}

#[tauri::command]
pub fn retrieve_screenshot_list(
  app: AppHandle,
  instance_id: String,
) -> SJMCLResult<Vec<ScreenshotInfo>> {
  let screenshots_dir =
    match get_instance_subdir_path_by_id(&app, &instance_id, &InstanceSubdirType::Screenshots) {
      Some(path) => path,
      None => return Ok(Vec::new()),
    };

  if !screenshots_dir.exists() {
    return Ok(Vec::new());
  }

  // The default screenshot format in Minecraft is PNG. For broader compatibility, JPG and JPEG formats are also included here.
  let valid_extensions = RegexBuilder::new(r"\.(jpg|jpeg|png)$")
    .case_insensitive(true)
    .build()
    .unwrap();
  let mut screenshot_list = Vec::new();
  for path in get_files_with_regex(screenshots_dir, &valid_extensions)? {
    let metadata = path.metadata().unwrap();
    let modified_time = metadata.modified().unwrap();
    let timestamp = modified_time
      .duration_since(SystemTime::UNIX_EPOCH)
      .unwrap()
      .as_secs();
    screenshot_list.push(ScreenshotInfo {
      file_name: path.file_stem().unwrap().to_string_lossy().to_string(),
      file_path: path,
      time: timestamp,
    });
  }

  Ok(screenshot_list)
}

lazy_static! {
  static ref RENAME_LOCK: Mutex<()> = Mutex::new(());
  static ref RENAME_REGEX: Regex = RegexBuilder::new(r"^(.*?)(\.disabled)*$")
    .case_insensitive(true)
    .build()
    .unwrap();
}

#[tauri::command]
pub fn toggle_mod_by_extension(file_path: PathBuf, enable: bool) -> SJMCLResult<()> {
  let _lock = RENAME_LOCK.lock().expect("Failed to acquire lock");
  if !file_path.is_file() {
    return Err(InstanceError::FileNotFoundError.into());
  }

  let file_name = file_path
    .file_name()
    .unwrap_or_default()
    .to_str()
    .unwrap_or_default();

  let new_name = if enable {
    if let Some(captures) = RENAME_REGEX.captures(file_name) {
      captures
        .get(1)
        .map(|m| m.as_str())
        .unwrap_or(file_name)
        .to_string()
    } else {
      file_name.to_string()
    }
  } else if RENAME_REGEX.is_match(file_name) {
    format!("{}.disabled", file_name)
  } else {
    file_name.to_string()
  };
  let new_path = file_path.with_file_name(new_name);

  if new_path != file_path {
    fs::rename(&file_path, &new_path)?;
  }

  Ok(())
}

#[tauri::command]
pub async fn retrieve_world_details(
  app: AppHandle,
  instance_id: String,
  world_name: String,
) -> SJMCLResult<LevelData> {
  let worlds_dir =
    match get_instance_subdir_path_by_id(&app, &instance_id, &InstanceSubdirType::Saves) {
      Some(path) => path,
      None => return Err(InstanceError::WorldNotExistError.into()),
    };
  let level_path = worlds_dir.join(world_name).join("level.dat");
  if tokio::fs::metadata(&level_path).await.is_err() {
    return Err(InstanceError::LevelNotExistError.into());
  }
  if let Ok(level_data) = load_level_data_from_path(&level_path).await {
    Ok(level_data)
  } else {
    Err(InstanceError::LevelParseError.into())
  }
}

#[tauri::command]
pub fn create_launch_desktop_shortcut(app: AppHandle, instance_id: String) -> SJMCLResult<()> {
  let binding = app.state::<Mutex<HashMap<String, Instance>>>();
  let state = binding
    .lock()
    .map_err(|_| InstanceError::InstanceNotFoundByID)?;
  let instance = state
    .get(&instance_id)
    .ok_or(InstanceError::InstanceNotFoundByID)?;

  let name = instance.name.clone();
  let encoded_id = url::form_urlencoded::Serializer::new(String::new())
    .append_pair("id", &instance.id)
    .finish()
    .replace("+", "%20");
  let url = format!("sjmcl://launch?{}", encoded_id);

  create_url_shortcut(&app, name, url, None).map_err(|_| InstanceError::ShortcutCreationFailed)?;

  Ok(())
}

#[tauri::command]
pub async fn create_instance(
  app: AppHandle,
  directory: GameDirectory,
  name: String,
  description: String,
  icon_src: String,
  game: GameClientResourceInfo,
  mod_loader: ModLoaderResourceInfo,
) -> SJMCLResult<()> {
  let client = app.state::<reqwest::Client>();
  let launcher_config_state = app.state::<Mutex<LauncherConfig>>();
  // Get priority list
  let priority_list = {
    let launcher_config = launcher_config_state.lock()?;
    get_source_priority_list(&launcher_config)
  };

  // Ensure the instance name is unique
  let version_path = directory.dir.join("versions").join(&name);
  if version_path.exists() {
    return Err(InstanceError::ConflictNameError.into());
  }

  // Create instance config
  let instance = Instance {
    id: format!("{}:{}", directory.name, name.clone()),
    name: name.clone(),
    version: game.id.clone(),
    version_path: version_path.clone(),
    mod_loader: ModLoader {
      loader_type: mod_loader.loader_type.clone(),
      installed: matches!(
        mod_loader.loader_type,
        ModLoaderType::Unknown | ModLoaderType::Fabric
      ),
      version: mod_loader.version.clone(),
      branch: mod_loader.branch.clone(),
    },
    description,
    icon_src,
    starred: false,
    play_time: 0,
    use_spec_game_config: false,
    spec_game_config: None,
  };

  let subdirs = get_instance_subdir_paths(
    &app,
    &instance,
    &[&InstanceSubdirType::Libraries, &InstanceSubdirType::Assets],
  )
  .ok_or(InstanceError::InstanceNotFoundByID)?;
  let [libraries_dir, assets_dir] = subdirs.as_slice() else {
    return Err(InstanceError::InstanceNotFoundByID.into());
  };

  // Download version info
  let mut version_info = client
    .get(&game.url)
    .send()
    .await
    .map_err(|_| InstanceError::NetworkError)?
    .json::<McClientInfo>()
    .await
    .map_err(|_| InstanceError::ClientJsonParseError)?;

  version_info.id = name.clone();
  version_info.jar = Some(name.clone());

  let mut task_params = Vec::<PTaskParam>::new();

  // Download client (use task)
  let client_download_info = version_info
    .downloads
    .get("client")
    .ok_or(InstanceError::ClientJsonParseError)?;

  task_params.push(PTaskParam::Download(DownloadParam {
    src: Url::parse(&client_download_info.url.clone())
      .map_err(|_| InstanceError::ClientJsonParseError)?,
    dest: instance.version_path.join(format!("{}.jar", name)),
    filename: None,
    sha1: Some(client_download_info.sha1.clone()),
  }));

<<<<<<< HEAD
  let subdirs = get_instance_subdir_paths(
    &app,
    &instance,
    &[&InstanceSubdirType::Libraries, &InstanceSubdirType::Assets],
  )
  .ok_or(InstanceError::InstanceNotFoundByID)?;
  let [libraries_dir, assets_dir] = subdirs.as_slice() else {
    return Err(InstanceError::InstanceNotFoundByID.into());
  };

  replace_libraries(&app, &mut version_info, &instance)
    .await
    .map_err(|_| InstanceError::ClientJsonParseError)?;

=======
>>>>>>> 4db34c67
  // We only download libraries if they are invalid (not already downloaded)
  task_params.extend(
    get_invalid_library_files(priority_list[0], libraries_dir, &version_info, false).await?,
  );

  // Download asset index
  let asset_index = client
    .get(version_info.asset_index.url.clone())
    .send()
    .await
    .map_err(|_| InstanceError::NetworkError)?
    .json::<AssetIndex>()
    .await
    .map_err(|_| InstanceError::AssetIndexParseError)?;

  let asset_index_path = assets_dir.join("indexes");

  // We only download assets if they are invalid (not already downloaded)
  task_params.extend(get_invalid_assets(priority_list[0], assets_dir, &asset_index, false).await?);

  if instance.mod_loader.loader_type != ModLoaderType::Unknown {
    install_mod_loader(
      app.clone(),
      &priority_list,
      &instance.version,
      &instance.mod_loader,
      libraries_dir.to_path_buf(),
      &mut version_info,
      &mut task_params,
    )
    .await?;
  }
  schedule_progressive_task_group(
    app.clone(),
    format!("game-client?{}", name),
    task_params,
    true,
  )
  .await?;

  fs::create_dir_all(&version_path).map_err(|_| InstanceError::FolderCreationFailed)?;
  instance
    .save_json_cfg()
    .await
    .map_err(|_| InstanceError::FileCreationFailed)?;
  let version_info_path = directory
    .dir
    .join(format!("versions/{}/{}.json", name, name));

  fs::write(
    &version_info_path,
    serde_json::to_vec_pretty(&version_info)?,
  )
  .map_err(|_| InstanceError::FileCreationFailed)?;
  fs::create_dir_all(&asset_index_path).map_err(|_| InstanceError::FolderCreationFailed)?;
  fs::write(
    asset_index_path.join(format!("{}.json", version_info.asset_index.id)),
    serde_json::to_vec_pretty(&asset_index)?,
  )
  .map_err(|_| InstanceError::FileCreationFailed)?;

  Ok(())
}

#[tauri::command]
pub async fn finish_mod_loader_install(app: AppHandle, instance_id: String) -> SJMCLResult<()> {
  let instance = {
    let binding = app.state::<Mutex<HashMap<String, Instance>>>();
    let state = binding.lock()?;
    state
      .get(&instance_id)
      .ok_or(InstanceError::InstanceNotFoundByID)?
      .clone()
  };

  let client_info_dir = instance
    .version_path
    .join(format!("{}.json", instance.name));
  let client_info = load_json_async::<McClientInfo>(&client_info_dir).await?;

  let install_profile_dir = instance.version_path.join("install_profile.json");
  if install_profile_dir.exists() {
    let install_profile = load_json_async::<InstallProfile>(&install_profile_dir).await?;
    execute_processors(&app, &instance, &client_info, &install_profile).await?;
  }

  let instance = {
    let binding = app.state::<Mutex<HashMap<String, Instance>>>();
    let mut state = binding.lock()?;
    let instance = state
      .get_mut(&instance_id)
      .ok_or(InstanceError::InstanceNotFoundByID)?;
    instance.mod_loader.installed = true;
    instance.clone()
  };
  instance.save_json_cfg().await?;

  Ok(())
}<|MERGE_RESOLUTION|>--- conflicted
+++ resolved
@@ -25,16 +25,10 @@
   error::SJMCLResult,
   instance::{
     helpers::{
-<<<<<<< HEAD
       client_json::{replace_libraries, McClientInfo},
-      misc::get_instance_subdir_paths,
-      mod_loader::install_mod_loader,
-=======
-      client_json::McClientInfo,
       misc::get_instance_subdir_paths,
       mod_loader::{execute_processors, install_mod_loader},
       mods::forge::InstallProfile,
->>>>>>> 4db34c67
     },
     models::misc::{AssetIndex, ModLoader},
   },
@@ -878,8 +872,6 @@
     filename: None,
     sha1: Some(client_download_info.sha1.clone()),
   }));
-
-<<<<<<< HEAD
   let subdirs = get_instance_subdir_paths(
     &app,
     &instance,
@@ -894,8 +886,6 @@
     .await
     .map_err(|_| InstanceError::ClientJsonParseError)?;
 
-=======
->>>>>>> 4db34c67
   // We only download libraries if they are invalid (not already downloaded)
   task_params.extend(
     get_invalid_library_files(priority_list[0], libraries_dir, &version_info, false).await?,
